<<<<<<< HEAD
# SNS PyORBIT accelerator models
=======
# SNS PyORBIT models

This repository contains PyORBIT models of the Spallation Neutron Source (SNS) accelerator chain.

## Installation

```
pip install -e .
pip install -r requirements.txt
```
>>>>>>> 5f21eeeb
<|MERGE_RESOLUTION|>--- conflicted
+++ resolved
@@ -1,14 +1,11 @@
-<<<<<<< HEAD
-# SNS PyORBIT accelerator models
-=======
-# SNS PyORBIT models
-
-This repository contains PyORBIT models of the Spallation Neutron Source (SNS) accelerator chain.
-
-## Installation
-
-```
-pip install -e .
-pip install -r requirements.txt
-```
->>>>>>> 5f21eeeb
+# SNS PyORBIT models
+
+This repository contains PyORBIT models of the Spallation Neutron Source (SNS) accelerator chain.
+
+## Installation
+
+```
+pip install -e .
+pip install -r requirements.txt
+```
+